--- conflicted
+++ resolved
@@ -82,16 +82,7 @@
         
         
         # Read out wavelengths as these be needed for atmos correction
-<<<<<<< HEAD
-        try:
-            self.wl = np.array(self.radiance_spy_object.metadata["wavelengths"]).astype(np.float64) # Old
-        except KeyError:
-            self.wl = np.array(self.radiance_spy_object.metadata["wavelength"]).astype(np.float64) # Envey Kw
-
-
-=======
         self.wl = np.array(self.radiance_spy_object.metadata["wavelength"]).astype(np.float64)
->>>>>>> a95b2a11
         self.fwhm = np.array(self.radiance_spy_object.metadata["fwhm"]).astype(np.float64)
         
         self.E_d_W_m2 = self.get_downwelling_irr()
